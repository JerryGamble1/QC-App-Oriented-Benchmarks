###############################################################################
# (C) Quantum Economic Development Consortium (QED-C) 2021.
# Technical Advisory Committee on Standards and Benchmarks (TAC)
#
# Licensed under the Apache License, Version 2.0 (the "License");
# you may not use this file except in compliance with the License.
# You may obtain a copy of the License at
#
#     http:#www.apache.org/licenses/LICENSE-2.0
#
# Unless required by applicable law or agreed to in writing, software
# distributed under the License is distributed on an "AS IS" BASIS,
# WITHOUT WARRANTIES OR CONDITIONS OF ANY KIND, either express or implied.
# See the License for the specific language governing permissions and
# limitations under the License.
#
##########################
# Metrics Module
#
# This module contains methods to initialize, store, aggregate and
# plot metrics collected in the benchmark programs
#
# Metrics are indexed by group id (e.g. circuit size), circuit id (e.g. secret string)
# and metric name.
# Multiple metrics with different names may be stored, each with a single value.
#
# The 'aggregate' method accumulates all circuit-specific metrics for each group
# and creates an average that may be reported and plotted across all groups
#

import os
import json
import time
from time import gmtime, strftime
from datetime import datetime
import traceback

# Raw and aggregate circuit metrics
circuit_metrics = {  }

circuit_metrics_detail = {  }    # for iterative algorithms
circuit_metrics_detail_2 = {  }  # used to break down to 3rd dimension

group_metrics = { "groups": [],
    "avg_create_times": [], "avg_elapsed_times": [], "avg_exec_times": [], "avg_fidelities": [], "avg_hf_fidelities": [],
    "avg_depths": [], "avg_xis": [], "avg_tr_depths": [], "avg_tr_xis": [], "avg_tr_n2qs": [],
    "avg_exec_creating_times": [], "avg_exec_validating_times": [], "avg_exec_running_times": []
}

# Additional properties
_properties = { "api":"unknown", "backend_id":"unknown"}

# times relevant to an application run
start_time = 0 
end_time = 0

##### Options

# Print more detailed metrics info
verbose = False

# Option to save metrics to data file
save_metrics = True 

# Option to save plot images (all of them)
save_plot_images = True

# Option to generate volumetric positioning charts
do_volumetric_plots = True

# Option to include all app charts with vplots at end
do_app_charts_with_all_metrics = False

# Number of ticks on volumetric depth axis
max_depth_log = 22

# Quantum Volume to display on volumetric background
QV = 32

# Algorithmic Qubits (defaults)
AQ = 22
aq_cutoff = 0.368   # below this circuits not considered successful

aq_mode = 0         # 0 - use default plot behavior, 1 - use AQ modified plots

# average transpile factor between base QV depth and our depth based on results from QV notebook
QV_transpile_factor = 12.7     

# Base for volumetric plot logarithmic axes
#depth_base = 1.66  # this stretches depth axis out, but other values have issues:
#1) need to round to avoid duplicates, and 2) trailing zeros are getting removed 
depth_base = 2

# Get the current time formatted
def get_timestr():
    #timestr = strftime("%Y-%m-%d %H:%M:%S UTC", gmtime())
    timestr = strftime("%b %d, %Y %H:%M:%S UTC", gmtime())
    return timestr

##### Initialize methods

# Set a subtitle for the Chart
def set_plot_subtitle (subtitle=None):
    circuit_metrics["subtitle"] = subtitle
    
# Set properties context for this set of metrics
def set_properties ( properties=None ):
    global _properties
    
    if properties == None:
        _properties = { "api":"unknown", "backend_id":"unknown" }
    else:
        _properties = properties


##################################################
# DATA ANALYSIS - METRICS COLLECTION AND REPORTING
      
# Initialize the metrics module, creating an empty table of metrics
def init_metrics ():
    global start_time
    
    # create empty dictionary for circuit metrics
    circuit_metrics.clear()
    circuit_metrics_detail.clear()
    circuit_metrics_detail_2.clear()
    
    # create empty arrays for group metrics
    group_metrics["groups"] = []
    
    group_metrics["avg_create_times"] = []
    group_metrics["avg_elapsed_times"] = []
    group_metrics["avg_exec_times"] = []
    group_metrics["avg_fidelities"] = []
    group_metrics["avg_hf_fidelities"] = []
    
    group_metrics["avg_depths"] = []
    group_metrics["avg_xis"] = []
    group_metrics["avg_tr_depths"] = []
    group_metrics["avg_tr_xis"] = []
    group_metrics["avg_tr_n2qs"] = []
    
    group_metrics["avg_exec_creating_times"] = []
    group_metrics["avg_exec_validating_times"] = []
    group_metrics["avg_exec_running_times"] = []
    
    # store the start of execution for the current app
    start_time = time.time()
    print(f'... execution starting at {get_timestr()}')

# End metrics collection for an application
def end_metrics():
    global end_time

    end_time = time.time()
    print(f'... execution complete at {get_timestr()}')
    print("")
 
 
# Store an individual metric associate with a group and circuit in the group
def store_metric (group, circuit, metric, value):
    group = str(group)
    circuit = str(circuit)
    if group not in circuit_metrics:
        circuit_metrics[group] = { }
    if circuit not in circuit_metrics[group]:
        circuit_metrics[group][circuit] = { }
    circuit_metrics[group][circuit][metric] = value
    #print(f'{group} {circuit} {metric} -> {value}')
    
    # DEVNOTE: temporary hack for AQ fidelity
    if metric == 'fidelity':
        store_metric (group, circuit, 'hf_fidelity', value)


# Aggregate metrics for a specific group, creating average across circuits in group
def aggregate_metrics_for_group (group):
    group = str(group)
    
    # generate totals, then divide by number of circuits to calculate averages    
    if group in circuit_metrics:
        num_circuits = 0
        group_create_time = 0
        group_elapsed_time = 0
        group_exec_time = 0
        group_fidelity = 0
        group_hf_fidelity = 0
        group_depth = 0
        group_xi = 0
        group_tr_depth = 0
        group_tr_xi = 0
        group_tr_n2q = 0
        group_exec_creating_time = 0
        group_exec_validating_time = 0
        group_exec_running_time = 0

        # loop over circuits in group to generate totals
        for circuit in circuit_metrics[group]:
            num_circuits += 1
            for metric in circuit_metrics[group][circuit]:
                value = circuit_metrics[group][circuit][metric]
                #print(f'{group} {circuit} {metric} -> {value}')
                if metric == "create_time": group_create_time += value
                if metric == "elapsed_time": group_elapsed_time += value
                if metric == "exec_time": group_exec_time += value
                if metric == "fidelity": group_fidelity += value
                if metric == "hf_fidelity": group_hf_fidelity += value
                
                if metric == "depth": group_depth += value
                if metric == "xi": group_xi += value
                if metric == "tr_depth": group_tr_depth += value
                if metric == "tr_xi": group_tr_xi += value
                if metric == "tr_n2q": group_tr_n2q += value
                
                if metric == "exec_creating_time": group_exec_creating_time += value
                if metric == "exec_validating_time": group_exec_validating_time += value
                if metric == "exec_running_time": group_exec_running_time += value

        # calculate averages
        avg_create_time = round(group_create_time / num_circuits, 3)
        avg_elapsed_time = round(group_elapsed_time / num_circuits, 3)
        avg_exec_time = round(group_exec_time / num_circuits, 3)
        avg_fidelity = round(group_fidelity / num_circuits, 3)
        avg_hf_fidelity = round(group_hf_fidelity / num_circuits, 3)
        
        avg_depth = round(group_depth / num_circuits, 0)
        avg_xi = round(group_xi / num_circuits, 3)
        avg_tr_depth = round(group_tr_depth / num_circuits, 0)
        avg_tr_xi = round(group_tr_xi / num_circuits, 3)
        avg_tr_n2q = round(group_tr_n2q / num_circuits, 3)
        
        avg_exec_creating_time = round(group_exec_creating_time / num_circuits, 3)
        avg_exec_validating_time = round(group_exec_validating_time / num_circuits, 3)
        avg_exec_running_time = round(group_exec_running_time / num_circuits, 3)
        
        # store averages in arrays structured for reporting and plotting by group
        group_metrics["groups"].append(group)
        
        group_metrics["avg_create_times"].append(avg_create_time)
        group_metrics["avg_elapsed_times"].append(avg_elapsed_time)
        group_metrics["avg_exec_times"].append(avg_exec_time)
        group_metrics["avg_fidelities"].append(avg_fidelity)        
        group_metrics["avg_hf_fidelities"].append(avg_hf_fidelity)

        if avg_depth > 0:
            group_metrics["avg_depths"].append(avg_depth)
        if avg_xi > 0:
            group_metrics["avg_xis"].append(avg_xi)
        if avg_tr_depth > 0:
            group_metrics["avg_tr_depths"].append(avg_tr_depth)
        if avg_tr_xi > 0:
            group_metrics["avg_tr_xis"].append(avg_tr_xi)
        if avg_tr_n2q > 0:
            group_metrics["avg_tr_n2qs"].append(avg_tr_n2q)
        
        if avg_exec_creating_time > 0:
            group_metrics["avg_exec_creating_times"].append(avg_exec_creating_time)
        if avg_exec_validating_time > 0:
            group_metrics["avg_exec_validating_times"].append(avg_exec_validating_time)
        if avg_exec_running_time > 0:
            group_metrics["avg_exec_running_times"].append(avg_exec_running_time)
 
# Aggregate all metrics by group
def aggregate_metrics ():
    for group in circuit_metrics:
        aggregate_metrics_for_group(group)


# Report metrics for a specific group
def report_metrics_for_group (group):
    group = str(group)
    if group in group_metrics["groups"]:
        group_index = group_metrics["groups"].index(group)
        if group_index >= 0:
            avg_xi = 0
            if len(group_metrics["avg_xis"]) > 0:
                avg_xi = group_metrics["avg_xis"][group_index]

            if len(group_metrics["avg_depths"]) > 0:
                avg_depth = group_metrics["avg_depths"][group_index]
                if avg_depth > 0:
                    print(f"Average Depth, \u03BE (xi) for the {group} qubit group = {int(avg_depth)}, {avg_xi}")
            
            avg_tr_xi = 0
            if len(group_metrics["avg_tr_xis"]) > 0:
                avg_tr_xi = group_metrics["avg_tr_xis"][group_index]
                
            avg_tr_n2q = 0
            if len(group_metrics["avg_tr_n2qs"]) > 0:
                avg_tr_n2q = group_metrics["avg_tr_n2qs"][group_index]
            
            if len(group_metrics["avg_tr_depths"]) > 0:
                avg_tr_depth = group_metrics["avg_tr_depths"][group_index]
                if avg_tr_depth > 0:
                    print(f"Average Transpiled Depth, \u03BE (xi), 2q gates for the {group} qubit group = {int(avg_tr_depth)}, {avg_tr_xi}, {avg_tr_n2q}")
                    
            avg_create_time = group_metrics["avg_create_times"][group_index]
            print(f"Average Creation Time for the {group} qubit group = {avg_create_time} secs")
            avg_elapsed_time = group_metrics["avg_elapsed_times"][group_index]
            print(f"Average Elapsed Time for the {group} qubit group = {avg_elapsed_time} secs")
            avg_exec_time = group_metrics["avg_exec_times"][group_index]
            print(f"Average Execution Time for the {group} qubit group = {avg_exec_time} secs")
            
            #if verbose:
            if len(group_metrics["avg_exec_creating_times"]) > 0:
                avg_exec_creating_time = group_metrics["avg_exec_creating_times"][group_index]
                #if avg_exec_creating_time > 0:
                    #print(f"Average Creating Time for group {group} = {avg_exec_creating_time}")
                    
                if len(group_metrics["avg_exec_validating_times"]) > 0:
                    avg_exec_validating_time = group_metrics["avg_exec_validating_times"][group_index]
                    #if avg_exec_validating_time > 0:
                        #print(f"Average Validating Time for group {group} = {avg_exec_validating_time}")
                        
                if len(group_metrics["avg_exec_running_times"]) > 0:
                    avg_exec_running_time = group_metrics["avg_exec_running_times"][group_index]
                    #if avg_exec_running_time > 0:
                        #print(f"Average Running Time for group {group} = {avg_exec_running_time}")
                            
                print(f"Average Transpiling, Validating, Running Times for group {group} = {avg_exec_creating_time}, {avg_exec_validating_time}, {avg_exec_running_time} secs")
            
            avg_fidelity = group_metrics["avg_fidelities"][group_index]
            avg_hf_fidelity = group_metrics["avg_hf_fidelities"][group_index]
            print(f"Average Fidelity for the {group} qubit group = {avg_fidelity}")
            if aq_mode > 0:
                print(f"Average Hellinger Fidelity for the {group} qubit group = {avg_hf_fidelity}")
            
            print("")
            return
            
    # if group metrics not found       
    print("")
    print(f"no metrics for group: {group}")
        
# Report all metrics for all groups
def report_metrics ():   
    # loop over all groups and print metrics for that group
    for group in circuit_metrics:
        report_metrics_for_group(group)

       
# Aggregate and report on metrics for the given groups, if all circuits in group are complete
def finalize_group(group, report=True):

    #print(f"... finalize group={group}")

    # loop over circuits in group to generate totals
    group_done = True
    for circuit in circuit_metrics[group]:
        #print(f"  ... metrics = {group} {circuit} {circuit_metrics[group][circuit]}")
        
        if "elapsed_time" not in circuit_metrics[group][circuit]:
            group_done = False
            break
    
    #print(f"  ... group_done = {group} {group_done}")
    if group_done and report:
        aggregate_metrics_for_group(group)
        print("************")
        report_metrics_for_group(group)
        
    # sort the group metrics (sometimes they come back out of order)
    sort_group_metrics()
    
# sort the group array as integers, then all metrics relative to it
def sort_group_metrics():

    # get groups as integer, then sort each metric with it
    igroups = [int(group) for group in group_metrics["groups"]]
    for key in group_metrics:
        if key == "groups": continue
        xy = sorted(zip(igroups, group_metrics[key]))
        group_metrics[key] = [y for x, y in xy]
        
    # save the sorted group names when all done 
    xy = sorted(zip(igroups, group_metrics["groups"]))    
    group_metrics["groups"] = [y for x, y in xy]


######################################################
# DATA ANALYSIS - LEVEL 2 METRICS - ITERATIVE CIRCUITS

# Aggregate and report on metrics for the given groups, if all circuits in group are complete (2 levels)
def finalize_group_2_level(group):

    #print(f"... finalize group={group} 2-level")

    # loop over circuits in group to generate totals
    group_done = True
    for circuit in circuit_metrics[group]:
        #print(f"  ... metrics = {group} {circuit} {circuit_metrics[group][circuit]}")
        
        if "elapsed_time" not in circuit_metrics[group][circuit]:
            group_done = False
            break
    
    #print(f"  ... group_done = {group} {group_done}")
    if group_done:
    
        # before aggregating, perform aggregtion at 3rd level to create a single entry 
        # for each circuit_id and a separate table of detail metrics
        process_circuit_metrics_2_level(group)
        
        aggregate_metrics_for_group(group)
        print("************")
        report_metrics_for_group(group)
        
    # sort the group metrics (sometimes they come back out of order)
    sort_group_metrics()
    
    
# Process the circuit metrics to aggregate to third level by splitting circuit_id 
# This is used when there is a third level of iteration.  The same circuit is executed multiple times
# and the metrics collected are indexed by as idx1 * 1000 and idx2
# Create a circuit_metrics_detail containing all these metrics, aggregate them to circuit_metrics
# Create a circuit_metrics_detail_2 that has the detail metrics aggregated to support plotting

def process_circuit_metrics_2_level(num_qubits):
    global circuit_metrics_detail
    global circuit_metrics_detail_2
    
    group = str(num_qubits)
    
    # print out what was received
    #jsonDataStr = json.dumps(circuit_metrics[group], indent=2).replace('\n', '\n  ')
    #print("  ==> circuit_metrics: %s" % jsonDataStr) 
    
    #print(f"... process_circuit_metrics_2_level({num_qubits})") 
    circuit_metrics_detail[group] = circuit_metrics[group]
    circuit_metrics[group] = { }
    
    circuit_metrics_detail_2[group] = { }
    
    avg_fidelity = 0
    total_elapsed_time = 0
    total_exec_time = 0
    
    # loop over all the collected metrics to split the index into idx1 and idx2
    count = 0
    for circuit_id in circuit_metrics_detail[group]:
        #if count == 0: print(f"...   circuit_id={circuit_id}")
                
        id = int(circuit_id)
        idx1 = id; idx2 = -1
        if id >= 1000:
            idx1 = int(id / 1000)
            idx2 = id % 1000
            
        #print(f"...   idx1, idx2={idx1} {idx2}") 
        
        # if we have metrics for this (outer) circuit_id, then we need to accumulate these metrics
        # as they are encountered; otherwise there will just be one added the first time.
        # The result is that the circuit_metrics_detail dict is created, but indexed by one index (idx1 * 1000 + idx2)
        if idx1 in circuit_metrics[group]:
            last_circuit_id = str(int(circuit_id) - 1)
            ''' note: do not accumulate here, it is done in the plotting code
            circuit_metrics_detail[group][circuit_id]["elapsed_time"] += circuit_metrics_detail[group][last_circuit_id]["elapsed_time"]
            circuit_metrics_detail[group][circuit_id]["exec_time"] += circuit_metrics_detail[group][last_circuit_id]["exec_time"]
            '''
       
        # if there are no circuit_metrics created yet for this idx1, start a detail_2 table 
        else:
            circuit_metrics_detail_2[group][idx1] = { }
          
        # copy each of the detail metrics to the detail_2 dict indexed by idx1 and idx2 as they are encountered
        circuit_metrics_detail_2[group][idx1][idx2] = circuit_metrics_detail[group][circuit_id]
        
        # copy each detail entry to circuit_metrics_new so last one ends up there,
        # storing the last entry as the primary entry for this circuit id
        circuit_metrics[group][idx1] = circuit_metrics_detail[group][circuit_id]  
        
        # at the end we have one entry in the circuit_metrics table for the group and primary circuit_id
        # circuit_metrics_detail_2 has all the detail metrics indexed by group, idx1 and idx2 (where idx1=circuit_id)
        # circuit_metrics_detail is not used, just an intermediate
        
        count += 1 


# The method below is used in one form of iteration benchmark (TDB whether to retain JN)

iterations_metrics = {}

# Separate out metrics for final vs. intermediate circuits

def process_iteration_metrics(group_id):
    global circuit_metrics
    global iterations_metrics
    g_id = str(group_id)
    iterations_metrics[g_id] = {}
    
    for iteration, data in circuit_metrics[g_id].items():            
        for key, value in data.items():
            if iteration == '1':
                iterations_metrics[g_id][key] = []
            
            iterations_metrics[g_id][key].append(value)
      
    del circuit_metrics[g_id]
    return iterations_metrics
 
 
# convenience functions to print all circuit metrics (for debugging)

def dump_json(msg, data):
    jsonDataStr = json.dumps(data, indent=2).replace('\n', '\n  ')    
    print(f"{msg}: {jsonDataStr}") 
    
def print_all_circuit_metrics():

    dump_json("  ==> all circuit_metrics", circuit_metrics)
    
    print(f"  ==> all detail 2 circuit_metrics:")
    for group in circuit_metrics_detail_2:
        for circuit_id in circuit_metrics_detail_2[group]:
            print(f"    group {group} circuit {circuit_id}")
            for it in circuit_metrics_detail_2[group][circuit_id]:
                mets = circuit_metrics_detail_2[group][circuit_id][it]
                elt = round(mets["elapsed_time"], 3)
                ext = round(mets["exec_time"], 3)
                fid = round(mets["fidelity"], 3) if "fidelity" in mets else -1
                opt_ext = round(mets["opt_exec_time"], 3) if "opt_exec_time" in mets else -1
                print(f"      iteration {it} = {elt} {ext} {fid} {opt_ext}")


############################################
# DATA ANALYSIS - FIDELITY CALCULATIONS

## Uniform distribution function commonly used

def uniform_dist(num_state_qubits):
    dist = {}
    for i in range(2**num_state_qubits):
        key = bin(i)[2:].zfill(num_state_qubits)
        dist[key] = 1/(2**num_state_qubits)
    return dist                

### Analysis methods to be expanded and eventually compiled into a separate analysis.py file
import math, functools
import numpy as np

# Compute the fidelity based on Hellinger distance between two discrete probability distributions
def hellinger_fidelity_with_expected(p, q):
    """ p: result distribution, may be passed as a counts distribution
        q: the expected distribution to be compared against

    References:
        `Hellinger Distance @ wikipedia <https://en.wikipedia.org/wiki/Hellinger_distance>`_
        Qiskit Hellinger Fidelity Function
    """
    p_sum = sum(p.values())
    q_sum = sum(q.values())

    if q_sum == 0:
<<<<<<< HEAD
        print("ERROR: polarization_fidelity(), expected distribution is invalid, all counts equal to 0")
=======
        print(f'ERROR: q_sum = {q_sum}, returning 0')
>>>>>>> ba769bd4
        return 0

    p_normed = {}
    for key, val in p.items():
        p_normed[key] = val/p_sum

    q_normed = {}
    for key, val in q.items():
        q_normed[key] = val/q_sum

    total = 0
    for key, val in p_normed.items():
        if key in q_normed.keys():
            total += (np.sqrt(val) - np.sqrt(q_normed[key]))**2
            del q_normed[key]
        else:
            total += val
    total += sum(q_normed.values())
    dist = np.sqrt(total)/np.sqrt(2)
    fidelity = (1-dist**2)**2



    return fidelity
    
def rescale_fidelity(fidelity, floor_fidelity, new_floor_fidelity):
    """
    Linearly rescales our fidelities to allow comparisons of fidelities across benchmarks
    
    fidelity: raw fidelity to rescale
    floor_fidelity: threshold fidelity which is equivalent to random guessing
    new_floor_fidelity: what we rescale the floor_fidelity to 

    Ex, with floor_fidelity = 0.25, new_floor_fidelity = 0.0:
        1 -> 1;
        0.25 -> 0;
        0.5 -> 0.3333;
    """
    rescaled_fidelity = (1-new_floor_fidelity)/(1-floor_fidelity) * (fidelity - 1) + 1
    
    # ensure fidelity is within bounds (0, 1)
    if rescaled_fidelity < 0:
        rescaled_fidelity = 0.0
    if rescaled_fidelity > 1:
        rescaled_fidelity = 1.0
    
    return rescaled_fidelity

def polarization_fidelity(counts, correct_dist, thermal_dist=None):
    """
    Combines Hellinger fidelity and polarization rescaling into fidelity calculation
    used in every benchmark

    counts: the measurement outcomes after `num_shots` algorithm runs
    correct_dist: the distribution we expect to get for the algorithm running perfectly
    thermal_dist: optional distribution to pass in distribution from a uniform
                  superposition over all states. If `None`: generated as 
                  `uniform_dist` with the same qubits as in `counts`

    Polarization from: `https://arxiv.org/abs/2008.11294v1`
    """
    # calculate fidelity via hellinger fidelity between correct distribution and our measured expectation values
    fidelity = hellinger_fidelity_with_expected(counts, correct_dist)

    if thermal_dist == None:
        # get length of random key in counts to find how many qubits measured
        num_measured_qubits = len(list(counts.keys())[0])
        
        # generate thermal dist based on number of qubits
        thermal_dist = uniform_dist(num_measured_qubits)

    # set our fidelity rescaling value as the hellinger fidelity for a depolarized state
    floor_fidelity = hellinger_fidelity_with_expected(thermal_dist, correct_dist)

    # rescale fidelity result so uniform superposition (random guessing) returns fidelity
    # rescaled to 0 to provide a better measure of success of the algorithm (polarization)
    new_floor_fidelity = 0
    fidelity = rescale_fidelity(fidelity, floor_fidelity, new_floor_fidelity)

    return fidelity
    
               
############################################
# ANALYSIS AND VISUALIZATION - METRICS PLOTS

import matplotlib.pyplot as plt
    
# Plot bar charts for each metric over all groups
def plot_metrics (suptitle="Circuit Width (Number of Qubits)", transform_qubit_group = False, new_qubit_group = None, filters=None, suffix=""):
    
    subtitle = circuit_metrics["subtitle"]
    
    # Extract shorter app name from the title passed in by user
    appname = suptitle[len('Benchmark Results - '):len(suptitle)]
    appname = appname[:appname.index(' - ')]
    
    # for creating plot image filenames replace spaces
    appname = appname.replace(' ', '-')
    
    backend_id = subtitle[9:]   

    # save the metrics for current application to the DATA file, one file per device
    if save_metrics:

        # If using mid-circuit transformation, convert old qubit group to new qubit group
        if transform_qubit_group:
            original_data = group_metrics["groups"]
            group_metrics["groups"] = new_qubit_group
            store_app_metrics(backend_id, circuit_metrics, group_metrics, suptitle,
                start_time=start_time, end_time=end_time)
            group_metrics["groups"] = original_data
        else:
            store_app_metrics(backend_id, circuit_metrics, group_metrics, suptitle,
                start_time=start_time, end_time=end_time)
        
    if len(group_metrics["groups"]) == 0:
        print(f"\n{suptitle}")
        print(f"     ****** NO RESULTS ****** ")
        return
    
    # sort the group metrics (in case they weren't sorted when collected)
    sort_group_metrics()
    
    # flags for charts to show
    do_creates = True
    do_executes = True
    do_fidelities = True
    do_hf_fidelities = False
    do_depths = True
    do_2qs = False
    do_vbplot = True     
    
    # check if we have depth metrics to show
    do_depths = len(group_metrics["avg_depths"]) > 0

    # in AQ mode, show different metrics
    if aq_mode > 0:
        do_fidelities = False
        do_depths = False       
        do_hf_fidelities = True
        do_2qs = True 
        
    # if filters set, adjust these flags
    if filters != None:
        if "create" not in filters: do_creates = False
        if "execute" not in filters: do_executes = False
        if "fidelity" not in filters: do_fidelities = False
        if "hf_fidelity" not in filters: do_hf_fidelities = False
        if "depth" not in filters: do_depths = False
        if "2q" not in filters: do_2qs = False
        if "vbplot" not in filters: do_vbplot = False
    
    # generate one-column figure with multiple bar charts, with shared X axis
    cols = 1
    fig_w = 6.0
    
    numplots = 0
    if do_creates: numplots += 1
    if do_executes: numplots += 1
    if do_fidelities: numplots += 1
    if do_hf_fidelities: numplots += 1
    if do_depths: numplots += 1
    if do_2qs: numplots += 1
    
    rows = numplots
    
    # DEVNOTE: this calculation is based on visual assessment of results and could be refined
    # compute height needed to draw same height plots, no matter how many there are
    fig_h = 3.5 + 2.0 * (rows - 1) + 0.25 * (rows - 1)
    #print(fig_h)
    
    # create the figure into which plots will be placed
    fig, axs = plt.subplots(rows, cols, sharex=True, figsize=(fig_w, fig_h))
    
    # append the circuit metrics subtitle to the title
    realtitle = suptitle + f"\nDevice={backend_id}  {get_timestr()}"
    '''
    realtitle = suptitle
    if subtitle != None:
        realtitle += ("\n" + subtitle)
    '''    
    plt.suptitle(realtitle)
    
    axi = 0
    xaxis_set = False
    
    if rows == 1:
        ax = axs
        axs = [ax]
    
    if do_creates:
        if max(group_metrics["avg_create_times"]) < 0.01:
            axs[axi].set_ylim([0, 0.01])
        axs[axi].bar(group_metrics["groups"], group_metrics["avg_create_times"])
        axs[axi].set_ylabel('Avg Creation Time (sec)')
        
        if rows > 0 and not xaxis_set:
            axs[axi].sharex(axs[rows-1])
            xaxis_set = True
            
        plt.setp(axs[axi].get_xticklabels(), visible=False)
        axi += 1
    
    if do_executes:
        if max(group_metrics["avg_exec_times"]) < 0.1:
            axs[axi].set_ylim([0, 0.1])
        axs[axi].bar(group_metrics["groups"], group_metrics["avg_exec_times"])
        axs[axi].set_ylabel('Avg Execution Time (sec)')
        
        if rows > 0 and not xaxis_set:
            axs[axi].sharex(axs[rows-1])
            xaxis_set = True
            
        # none of these methods of sharing the x axis gives proper effect; makes extra white space
        #axs[axi].sharex(axs[2])
        #plt.setp(axs[axi].get_xticklabels(), visible=False)
        #axs[axi].set_xticklabels([])
        axi += 1
    
    if do_fidelities:
        axs[axi].set_ylim([0, 1.0])
        axs[axi].bar(group_metrics["groups"], group_metrics["avg_fidelities"]) 
        axs[axi].set_ylabel('Avg Result Fidelity')
        
        if rows > 0 and not xaxis_set:
            axs[axi].sharex(axs[rows-1])
            xaxis_set = True
            
        axi += 1
    
    if do_hf_fidelities:
        axs[axi].set_ylim([0, 1.0])
        axs[axi].bar(group_metrics["groups"], group_metrics["avg_fidelities"])
        #axs[axi].bar(group_metrics["groups"], group_metrics["avg_hf_fidelities"]) 
        axs[axi].set_ylabel('Avg Hellinger Fidelity')
        
        if rows > 0 and not xaxis_set:
            axs[axi].sharex(axs[rows-1])
            xaxis_set = True
            
        axi += 1
        
    if do_depths:
        if max(group_metrics["avg_tr_depths"]) < 20:
            axs[axi].set_ylim([0, 20])  
        axs[axi].bar(group_metrics["groups"], group_metrics["avg_depths"], 0.8)
        axs[axi].bar(group_metrics["groups"], group_metrics["avg_tr_depths"], 0.5, color='C9') 
        axs[axi].set_ylabel('Circuit Depth')
        
        if rows > 0 and not xaxis_set:
            axs[axi].sharex(axs[rows-1])
            xaxis_set = True
            
        axs[axi].legend(['Circuit Depth', 'Transpiled Depth'], loc='upper left')
        axi += 1
    
    if do_2qs:
        if max(group_metrics["avg_tr_n2qs"]) < 20:
            axs[axi].set_ylim([0, 20])  
        axs[axi].bar(group_metrics["groups"], group_metrics["avg_tr_n2qs"], 0.5, color='C9') 
        axs[axi].set_ylabel('2Q Gates')
        
        if rows > 0 and not xaxis_set:
            axs[axi].sharex(axs[rows-1])
            xaxis_set = True
            
        axs[axi].legend(['Transpiled 2Q Gates'], loc='upper left')
        axi += 1
        
    # shared x axis label
    axs[rows - 1].set_xlabel('Circuit Width (Number of Qubits)')
     
    fig.tight_layout() 
    
    # save plot image to file
    if save_plot_images:
        save_plot_image(plt, f"{appname}-metrics" + suffix, backend_id) 
            
    # show the plot for user to see
    plt.show()
    
    ###################### Volumetric Plot
        
    suptitle = f"Volumetric Positioning - {appname}\nDevice={backend_id}  {get_timestr()}"
    
    global cmap   
    
    # note: if using filters, both "depth" and "vbplot" must be set for this to draw
    
    # generate separate figure for volumetric positioning chart of depth metrics
    # found it difficult to share the x axis with first 3, but have diff axis for this one
    if do_depths and do_volumetric_plots and do_vbplot:
        
        w_data = group_metrics["groups"]
        d_tr_data = group_metrics["avg_tr_depths"]
        f_data = group_metrics["avg_fidelities"]
        
        try:
            #print(f"... {d_data} {d_tr_data}")
            
            vplot_anno_init()
            
            max_qubits = max([int(group) for group in w_data])
            
            ax = plot_volumetric_background(max_qubits, QV, depth_base, suptitle=suptitle)
            
            # determine width for circuit
            w_max = 0
            for i in range(len(w_data)):
                y = float(w_data[i])
                w_max = max(w_max, y)

            cmap = cmap_spectral

            # If using mid-circuit transformation, convert width data to singular circuit width value
            if transform_qubit_group:
                w_data = new_qubit_group
                group_metrics["groups"] = w_data

            plot_volumetric_data(ax, w_data, d_tr_data, f_data, depth_base, fill=True,
                   label=appname, labelpos=(0.4, 0.6), labelrot=15, type=1, w_max=w_max)  
            
            anno_volumetric_data(ax, depth_base,
                label=appname, labelpos=(0.4, 0.6), labelrot=15, type=1, fill=False)
        
        except Exception as e:
            print(f'ERROR: plot_metrics(), failure when creating volumetric positioning chart')
            print(f"... exception = {e}")
            if verbose:
                print(traceback.format_exc())
        
        # save plot image to file
        if save_plot_images:
            save_plot_image(plt, f"{appname}-vplot", backend_id) 
        
        #display plot
        plt.show()       


#################################################

# Plot metrics over all groups (2)
def plot_metrics_all_overlaid (shared_data, backend_id, suptitle=None, imagename="_ALL-vplot-1"):    
    
    global circuit_metrics
    global group_metrics
    
    subtitle = circuit_metrics["subtitle"]
    
    print("Overlaid Results From All Applications")
    
    # generate separate figure for volumetric positioning chart of depth metrics
    
    try:    
        # determine largest width for all apps
        w_min, w_max = get_min_max(shared_data)

        # allow one more in width to accommodate the merge values below
        max_qubits = int(w_max) + 1     
        #print(f"... {w_max} {max_qubits}")
        
        ax = plot_volumetric_background(max_qubits, QV, depth_base, suptitle=suptitle)
        
        vplot_anno_init()
        
        for app in shared_data:
            #print(shared_data[app])

            # Extract shorter app name from the title passed in by user
            appname = app[len('Benchmark Results - '):len(app)]
            appname = appname[:appname.index(' - ')]
            
            group_metrics = shared_data[app]["group_metrics"]
            #print(group_metrics)
            
            if len(group_metrics["groups"]) == 0:
                print(f"****** NO RESULTS for {appname} ****** ")
                continue

            # check if we have depth metrics
            do_depths = len(group_metrics["avg_depths"]) > 0
            if not do_depths:
                continue
                
            w_data = group_metrics["groups"]
            d_data = group_metrics["avg_depths"]
            d_tr_data = group_metrics["avg_tr_depths"]
            f_data = group_metrics["avg_fidelities"]
    
            plot_volumetric_data(ax, w_data, d_tr_data, f_data, depth_base, fill=True,
                   label=appname, labelpos=(0.4, 0.6), labelrot=15, type=1, w_max=w_max)  

        # do annotation separately, spreading labels for readability
        anno_volumetric_data(ax, depth_base,
                   label=appname, labelpos=(0.4, 0.6), labelrot=15, type=1, fill=False)
    
    except Exception as e:
        print(f'ERROR: plot_metrics_all_overlaid(), failure when creating volumetric positioning chart')
        print(f"... exception = {e}")
        if verbose:
            print(traceback.format_exc())
    
    # save plot image file
    if save_plot_images:
        save_plot_image(plt, imagename, backend_id) 
    
    #display plot
    plt.show()    


#################################################

# Plot metrics over all groups (2), merging data from all apps into smaller cells
def plot_metrics_all_merged (shared_data, backend_id, suptitle=None, imagename="_ALL-vplot-2", avail_qubits=0):    
      
    global circuit_metrics
    global group_metrics
  
    # generate separate figure for volumetric positioning chart of depth metrics

    try:       
        # determine largest width for all apps
        w_min, w_max = get_min_max(shared_data)

        # allow one more in width to accommodate the merge values below
        max_qubits = int(w_max) + 1     
        #print(f"... {w_max} {max_qubits}")
        
        ax = plot_volumetric_background(max_qubits, QV, depth_base, suptitle=suptitle, avail_qubits=avail_qubits)
        
        # create 2D array to hold merged value arrays with gradations, one array for each qubit size
        num_grads = 4
        depth_values_merged = []
        for w in range(max_qubits):
            depth_values_merged.append([ None ] * (num_grads * max_depth_log))
        
        #print(depth_values_merged)
            
        # run through depth metrics for all apps, splitting cells into gradations
        for app in shared_data:
            #print(shared_data[app])
            
            # Extract shorter app name from the title passed in by user
            appname = app[len('Benchmark Results - '):len(app)]
            appname = appname[:appname.index(' - ')]
            
            group_metrics = shared_data[app]["group_metrics"]
            #print(group_metrics)
            
            if len(group_metrics["groups"]) == 0:
                print(f"****** NO RESULTS for {appname} ****** ")
                continue

            # check if we have depth metrics
            do_depths = len(group_metrics["avg_depths"]) > 0
            if not do_depths:
                continue
                
            w_data = group_metrics["groups"]
            d_data = group_metrics["avg_depths"]
            d_tr_data = group_metrics["avg_tr_depths"]
            f_data = group_metrics["avg_fidelities"]
    
            #plot_volumetric_data(ax, w_data, d_tr_data, f_data, depth_base,
                   #label=appname, labelpos=(0.4, 0.6), labelrot=50, type=1)  

            # aggregate value metrics for each depth cell over all apps
            for i in range(len(d_data)):
                x = depth_index(d_tr_data[i], depth_base)
                y = float(w_data[i])
                f = f_data[i]
                
                # accumulate largest width for all apps
                w_max = max(w_max, y)
                
                xp = x * 4
                
                if x > max_depth_log - 1:
                    print(f"... data out of chart range, skipped; w={y} d={d_tr_data[i]}")
                    continue;
                    
                for grad in range(num_grads):
                    e = depth_values_merged[int(w_data[i])][int(xp + grad)]
                    if e == None: 
                        e = { "value": 0.0, "count": 0 }
                    e["count"] += 1
                    e["value"] += f
                    depth_values_merged[int(w_data[i])][int(xp + grad)] = e
                    
        #print(depth_values_merged)
        
        # compute and plot the average fidelity at each width / depth gradation with narrow filled rects 
        for wi in range(len(depth_values_merged)):
            w = depth_values_merged[wi]
            #print(f"... w = {w}")
            
            for di in range(len(w)):
            
                e = w[di]
                
                if e != None:
                    e["value"] /= e["count"]
                    e["count"] = 1
                
                    x = di / 4
                    
                    # move half cell to left, to account for num grads
                    x -= 0.25
                    
                    y = float(wi)
                    f = e["value"]
                    
                    ax.add_patch(box4_at(x, y, f, type=1, fill=True))
        
        #print("**** merged...")
        #print(depth_values_merged)
        
        # Now overlay depth metrics for each app with unfilled rects, to outline each circuit
        
        vplot_anno_init()
        
        for app in shared_data:
        
            # Extract shorter app name from the title passed in by user
            appname = app[len('Benchmark Results - '):len(app)]
            appname = appname[:appname.index(' - ')]
    
            group_metrics = shared_data[app]["group_metrics"]
            
            # check if we have depth metrics for group
            if len(group_metrics["groups"]) == 0:
                continue
            if len(group_metrics["avg_depths"]) == 0:
                continue
                
            w_data = group_metrics["groups"]
            d_data = group_metrics["avg_depths"]
            d_tr_data = group_metrics["avg_tr_depths"]
            f_data = group_metrics["avg_fidelities"]            

            # plot data rectangles
            #print(f"... plotting {appname}")
                
            plot_volumetric_data(ax, w_data, d_tr_data, f_data, depth_base,
                   label=appname, labelpos=(0.4, 0.6), labelrot=15, type=1, fill=False, w_max=w_max)
        
        # do annotation separately, spreading labels for readability
        anno_volumetric_data(ax, depth_base,
                   label=appname, labelpos=(0.4, 0.6), labelrot=15, type=1, fill=False)
          
        #Final pass to overlay unfilled rects for each cell (this is incorrect, should be removed)
        #plot_volumetric_data(ax, w_data, d_tr_data, f_data, depth_base, fill=False,
                   #label=appname, labelpos=(0.4, 0.6), labelrot=15, type=1, w_max=w_max)
    
    except Exception as e:
        print(f'ERROR: plot_metrics_all_merged(), failure when creating volumetric positioning chart')
        print(f"... exception = {e}")
        if verbose:
            print(traceback.format_exc())
    
    # save plot image file
    if save_plot_images:
        save_plot_image(plt, imagename, backend_id)

    #display plot
    plt.show()

# get the min and max width over all apps in shared_data
def get_min_max(shared_data):
    w_max = 0
    w_min = 0
    for app in shared_data:
        group_metrics = shared_data[app]["group_metrics"]
        w_data = group_metrics["groups"]
        for i in range(len(w_data)):
            y = float(w_data[i])
            w_max = max(w_max, y)
            w_min = min(w_min, y)       
    return w_min, w_max
    

#################################################

### plot metrics across all apps for a backend_id

def plot_all_app_metrics(backend_id, do_all_plots=False,
        include_apps=None, exclude_apps=None, suffix="", avail_qubits=0):

    global circuit_metrics
    global group_metrics
    global cmap

    # load saved data from file
    api = "qiskit"
    shared_data = load_app_metrics(api, backend_id)
    
    # apply include / exclude lists
    if include_apps != None:
        new_shared_data = {}
        for app in shared_data:
        
            # Extract shorter app name from the title passed in by user
            appname = app[len('Benchmark Results - '):len(app)]
            appname = appname[:appname.index(' - ')]
            
            if appname in include_apps:
                new_shared_data[app] = shared_data[app]
                
        shared_data = new_shared_data
    
    if exclude_apps != None:
        new_shared_data = {}
        for app in shared_data:
        
            # Extract shorter app name from the title passed in by user
            appname = app[len('Benchmark Results - '):len(app)]
            appname = appname[:appname.index(' - ')]
            
            if appname not in exclude_apps:
                new_shared_data[app] = shared_data[app]
                
        shared_data = new_shared_data  
 
    #print(shared_data)
    
    # since the bar plots use the subtitle field, set it here
    circuit_metrics["subtitle"] = f"device = {backend_id}"

    # show vplots if enabled
    if do_volumetric_plots:
    
        # this is an overlay plot, not very useful; better to merge
        '''
        cmap = cmap_spectral
        suptitle = f"Volumetric Positioning - All Applications (Combined)\nDevice={backend_id}  {get_timestr()}"
        plot_metrics_all_overlaid(shared_data, backend_id, suptitle=suptitle, imagename="_ALL-vplot-2")
        '''
        
        # draw the volumetric plots with two different colormaps, for comparison purposes
        
        #suptitle = f"Volumetric Positioning - All Applications (Merged)\nDevice={backend_id}  {get_timestr()}"
        #cmap = cmap_blues
        #plot_metrics_all_merged(shared_data, backend_id, suptitle=suptitle, imagename="_ALL-vplot-1"+suffix, avail_qubits=avail_qubits)
        
        cmap = cmap_spectral
        suptitle = f"Volumetric Positioning - All Applications (Merged)\nDevice={backend_id}  {get_timestr()}"
        plot_metrics_all_merged(shared_data, backend_id, suptitle=suptitle, imagename="_ALL-vplot-2"+suffix, avail_qubits=avail_qubits)
        
    # show all app metrics charts if enabled
    if do_app_charts_with_all_metrics or do_all_plots:
        for app in shared_data:
            #print("")
            #print(app)
            group_metrics = shared_data[app]["group_metrics"]
            plot_metrics(app)
 
### Plot Metrics for a specific application

def plot_metrics_for_app(backend_id, appname, apiname="Qiskit", filters=None, suffix=""):
    global circuit_metrics
    global group_metrics
    
    # load saved data from file
    api = "qiskit"
    shared_data = load_app_metrics(api, backend_id)
    
    # since the bar plots use the subtitle field, set it here
    circuit_metrics["subtitle"] = f"device = {backend_id}"
        
    app = "Benchmark Results - " + appname + " - " + apiname
    
    group_metrics = shared_data[app]["group_metrics"]
    plot_metrics(app, filters=filters, suffix=suffix)

# save plot as image
def save_plot_image(plt, imagename, backend_id):

    # don't leave slashes in the filename
    backend_id = backend_id.replace("/", "_")
     
    # not used currently
    date_of_file = datetime.now().strftime("%Y%m%d_%H%M%S")
    
    if not os.path.exists('__images'): os.makedirs('__images')
    if not os.path.exists(f'__images/{backend_id}'): os.makedirs(f'__images/{backend_id}')
    
    pngfilename = f"{backend_id}/{imagename}"
    pngfilepath = os.path.join(os.getcwd(),"__images", pngfilename + ".jpg")
    
    plt.savefig(pngfilepath)
    
    #print(f"... saving (plot) image file:{pngfilename}.jpg")   
    
    pdffilepath = os.path.join(os.getcwd(),"__images", pngfilename + ".pdf")
    
    plt.savefig(pdffilepath)
    
    
#################################################
# ANALYSIS AND VISUALIZATION - AREA METRICS PLOTS

def plot_all_area_metrics(suptitle=None, score_metric='fidelity', x_metric='exec_time', y_metric='num_qubits', average_over_x_axis=True, fixed_metrics={}, num_x_bins=100, y_size=None, x_size=None):
    if type(score_metric) == str:
        score_metric = [score_metric]
    if type(x_metric) == str:
        x_metric = [x_metric]
    if type(y_metric) == str:
        y_metric = [y_metric]
    
    for s_m in score_metric:
        for x_m in x_metric:
            for y_m in y_metric:
                plot_area_metrics(suptitle, s_m, x_m, y_m, average_over_x_axis, fixed_metrics, num_x_bins, y_size, x_size)
       
        
def plot_area_metrics(suptitle=None, score_metric='fidelity', x_metric='exec_time', y_metric='num_qubits', average_over_x_axis=True, fixed_metrics={}, num_x_bins=100, y_size=None, x_size=None):
    """
    Plots a score metric as an area plot, on axes defined by x_metric and y_metric
    
    fixed_metrics: (dict) A dictionary mapping metric keywords to the values they are to be held at;
                          for example: 
                          
                          fixed_metrics = {'rounds': 2}
                              
                              when the y-axis is num_qubits or 
                          
                          fixed_metrics = {'num_qubits': 4}
                          
                              when the y-axis is rounds.    
    """
    xs, x, y, scores = [], [], [], []
    cumulative_flag, maximum_flag = False, False
    if len(x_metric) > 11 and x_metric[:11] == 'cumulative_':
        cumulative_flag = True
        x_metric = x_metric[11:]
    if score_metric[:4] == 'max_':
        maximum_flag = True
        score_metric = score_metric[4:]
    
    #print(f"  ==> all detail 2 circuit_metrics:")
    for group in circuit_metrics_detail_2:
        
        num_qubits = int(group)
        
        if 'num_qubits' in fixed_metrics:
            if num_qubits != fixed_metrics['num_qubits']:
                continue
        
        x_size_groups, x_groups, y_groups, score_groups = [], [], [], []
        
        # Each problem instance at size num_qubits; need to collate across iterations
        i = 0
        for circuit_id in circuit_metrics_detail_2[group]:
                
            x_last, score_last = 0, 0
            x_sizes, x_points, y_points, score_points = [], [], [], []            
            
            for it in circuit_metrics_detail_2[group][circuit_id]:
                mets = circuit_metrics_detail_2[group][circuit_id][it]

                # get each metric and accumulate if indicated
                x_raw = x_now = mets[x_metric]
                if cumulative_flag:
                    x_now += x_last
                x_last = x_now
                
                if y_metric == 'num_qubits':
                    y_now = num_qubits
                else:
                    y_now = mets[y_metric]
                
                # Count only iterations at valid fixed_metric values
                for fixed_m in fixed_metrics:
                    if mets[fixed_m] != fixed_metrics[fixed_m]:
                        continue
                    # Support intervals e.g. {'depth': (15, 65)}
                    elif len(fixed_metrics[fixed_m]) == 2:
                        if mets[fixed_m]<fixed_metrics[fixed_m][0] or mets[fixed_m]>fixed_metrics[fixed_m][1]:
                            continue
                
                if maximum_flag:
                    score_now = max(score_last, mets[score_metric])
                else:
                    score_now = mets[score_metric]
                score_last = score_now
      
                # need to shift x_now by the 'size', since x_now inb the cumulative 
                #x_points.append((x_now - x_raw) if cumulative_flag else x_now)
                #x_points.append((x_now - x_raw))
                x_points.append(x_now - x_raw/2)
                y_points.append(y_now)
                x_sizes.append(x_raw)
                score_points.append(score_now)
            
            x_size_groups.append(x_sizes)
            x_groups.append(x_points)
            y_groups.append(y_points)
            score_groups.append(score_points)
        
        ''' don't do binning for now
        #print(f"  ... x_ = {num_x_bins} {len(x_groups)} {x_groups}")
        #x_sizes_, x_, y_, scores_ = x_bin_averaging(x_size_groups, x_groups, y_groups, score_groups, num_x_bins=num_x_bins)
        '''
        # instead use the last of the groups
        i_last = len(x_groups) - 1
        x_sizes_ = x_size_groups[i_last]
        x_ = x_groups[i_last]
        y_ = y_groups[i_last]
        scores_ = score_groups[i_last]
        
        #print(f"  ... x_ = {len(x_)} {x_}") 
        #print(f"  ... x_sizes_ = {len(x_sizes_)} {x_sizes_}")
        
        xs = xs + x_sizes_
        x = x + x_
        y = y + y_
        scores = scores + scores_
    
    score_metric_label = score_metric
    if maximum_flag: score_metric_label += " (max)"
    
    ax = plot_metrics_background(suptitle, y_metric, x_metric, score_metric,
                y_max=max(y), x_max=max(x), y_min=min(y), x_min=min(x))
                                 
    # no longer used, instead we pass the array of sizes
    #if x_size == None:
        #x_size=(max(x)-min(x))/num_x_bins
        
    if y_size == None:
        y_size = 1.0
    
    #print(f"... num: {num_x_bins} {len(x)} {x_size} {x}")
    
    # plot all the bars, with width specified as an array that matches the array size of the x,y values
    plot_volumetric_data(ax, y, x, scores, depth_base=-1, label='Depth', labelpos=(0.2, 0.7), 
                        labelrot=0, type=1, fill=True, w_max=18, do_label=False,
                        x_size=xs, y_size=y_size)                         
        

# Helper function to bin for averaging metrics, for instances occurring at equal num_qubits
# DEVNOTE: this binning approach creates unevenly spaced bins, cannot use the delta between then for size
def x_bin_averaging(x_size_groups, x_groups, y_groups, score_groups, num_x_bins):

    # find min and max across all the groups
    bin_xs, bin_x, bin_y, bin_s = {}, {}, {}, {}
    x_min, x_max = x_groups[0][0], x_groups[0][0]
    for group in x_groups:
        min_, max_ = min(group), max(group)
        if min_ < x_min:
            x_min = min_
        if max_ > x_max:
            x_max = max_
    step = (x_max - x_min)/num_x_bins
    
    # loop over each group
    for group in range(len(x_groups)):      
        
        # for each item in the group, accumulate into bins
        # place into a new bin, if if has larger x value than last one
        k = 0
        for i in range(len(x_groups[group])):
            while x_groups[group][i] >= x_min + k*step:
                k += 1
            if k not in bin_x:
                bin_xs[k] = []
                bin_x[k] = []
                bin_y[k] = []
                bin_s[k] = []
                    
            bin_xs[k] = bin_xs[k] + [x_size_groups[group][i]]
            bin_x[k] = bin_x[k] + [x_groups[group][i]]
            bin_y[k] = bin_y[k] + [y_groups[group][i]]
            bin_s[k] = bin_s[k] + [score_groups[group][i]]
    
    # for each bin, compute average from all the elements in the bin
    new_xs, new_x, new_y, new_s = [], [], [], []    
    for k in bin_x:
        new_xs.append(sum(bin_xs[k])/len(bin_xs[k]))
        new_x.append(sum(bin_x[k])/len(bin_x[k]))
        new_y.append(sum(bin_y[k])/len(bin_y[k]))
        new_s.append(sum(bin_s[k])/len(bin_s[k]))
    
    return new_xs, new_x, new_y, new_s
    
 
#############################################
# ANALYSIS AND VISUALIZATION - DATA UTILITIES

##### Data File Methods      
     
# Save the application metrics data to a shared file for the current device
def store_app_metrics (backend_id, circuit_metrics, group_metrics, app, start_time=None, end_time=None):
    # print(f"... storing {title} {group_metrics}")
    
    # don't leave slashes in the filename
    backend_id = backend_id.replace("/", "_")
    
    # load the current data file of all apps
    api = "qiskit"
    shared_data = load_app_metrics(api, backend_id)
    
    # if there are no previous data for this app, init empty dict 
    if app not in shared_data:
        shared_data[app] = { "circuit_metrics":None, "group_metrics":None }
    
    shared_data[app]["backend_id"] = backend_id
    shared_data[app]["start_time"] = start_time
    shared_data[app]["end_time"] = end_time
    
    shared_data[app]["group_metrics"] = group_metrics
    
    # if saving raw circuit data, add it too
    #shared_data[app]["circuit_metrics"] =circuit_metrics
    
    # be sure we have a __data directory
    if not os.path.exists('__data'): os.makedirs('__data')
    
    # create filename based on the backend_id
    filename = f"__data/DATA-{backend_id}.json"
    
    # overwrite the existing file with the merged data
    with open(filename, 'w+') as f:
        json.dump(shared_data, f, indent=2, sort_keys=True)
        f.close()
 
# Load the application metrics from the given data file
# Returns a dict containing circuit and group metrics
def load_app_metrics (api, backend_id):

    # don't leave slashes in the filename
    backend_id = backend_id.replace("/", "_")

    filename = f"__data/DATA-{backend_id}.json"
    
    shared_data = None
    
    # attempt to load shared_data from file
    if os.path.exists(filename) and os.path.isfile(filename):
        with open(filename, 'r') as f:
            
            # attempt to load shared_data dict as json
            try:
                shared_data = json.load(f)
                
            except:
                pass
            
    # create empty shared_data dict if not read from file
    if shared_data == None:
        shared_data = {}
    
    # temporary: to read older format files ...     
    for app in shared_data:
        if "group_metrics" not in shared_data[app]:
            print(f"... upgrading version of app data {app}")
            shared_data[app] = { "circuit_metrics":None, "group_metrics":shared_data[app] }
 
    return shared_data
            

##############################################
# VOLUMETRIC PLOT
  
import math
import matplotlib.pyplot as plt
from matplotlib.patches import Rectangle
from matplotlib.patches import Circle

import matplotlib.cm as cm

############### Helper functions

# get a color from selected colormap
cmap_spectral = plt.get_cmap('Spectral')
cmap_blues = plt.get_cmap('Blues')
cmap = cmap_spectral

def get_color(value):

    if cmap == cmap_spectral:
        value = 0.05 + value*0.9
    elif cmap == cmap_blues:
        value = 0.05 + value*0.8
        
    return cmap(value)
    
    
# return the base index for a circuit depth value
# take the log in the depth base, and add 1
def depth_index(d, depth_base):
    if depth_base <= 1:
        return d
    if d == 0:
        return 0
    return math.log(d, depth_base) + 1


# draw a box at x,y with various attributes   
def box_at(x, y, value, type=1, fill=True, x_size=1.0, y_size=1.0):
    
    value = min(value, 1.0)
    value = max(value, 0.0)

    fc = get_color(value)
    ec = (0.5,0.5,0.5)
    
    return Rectangle((x - (x_size/2), y - (y_size/2)), x_size, y_size,
             edgecolor = ec,
             facecolor = fc,
             fill=fill,
             lw=0.5*y_size)

# draw a circle at x,y with various attributes 
def circle_at(x, y, value, type=1, fill=True):
    size = 1.0
    
    value = min(value, 1.0)
    value = max(value, 0.0)

    fc = get_color(value)
    ec = (0.5,0.5,0.5)
    
    return Circle((x, y), size/2,
             alpha = 0.5,
             edgecolor = ec,
             facecolor = fc,
             fill=fill,
             lw=0.8)                # DEVNOTE: changed to 0.8 from 0.5, to handle only one cell
             
def box4_at(x, y, value, type=1, fill=True):
    size = 1.0
    
    value = min(value, 1.0)
    value = max(value, 0.0)

    fc = get_color(value)
    ec = (0.3,0.3,0.3)
    ec = fc
    
    return Rectangle((x - size/8, y - size/2), size/4, size,
             edgecolor = ec,
             facecolor = fc,
             fill=fill,
             lw=0.1)

def bkg_box_at(x, y, value):
    size = 0.6
    return Rectangle((x - size/2, y - size/2), size, size,
             edgecolor = (.75,.75,.75),
             facecolor = (.9,.9,.9),
             fill=True,
             lw=0.5)
             
def bkg_empty_box_at(x, y, value):
    size = 0.6
    return Rectangle((x - size/2, y - size/2), size, size,
             edgecolor = (.75,.75,.75),
             facecolor = (1.0,1.0,1.0),
             fill=True,
             lw=0.5)

# Draw a Quantum Volume rectangle with specified width and depth, and grey-scale value 
def qv_box_at(x, y, qv_width, qv_depth, value, depth_base):
    #print(f"{qv_width} {qv_depth} {depth_index(qv_depth, depth_base)}")
    return Rectangle((x - 0.5, y - 0.5), depth_index(qv_depth, depth_base), qv_width,
             edgecolor = (value,value,value),
             facecolor = (value,value,value),
             fill=True,
             lw=1)

# format a number using K,M,B,T for large numbers
# (sign handling may be incorrect)
def format_number(num):
    if isinstance(num, str): num = float(num)
    num = float('{:.3g}'.format(abs(num)))
    sign = ''
    metric = {'T': 1000000000000, 'B': 1000000000, 'M': 1000000, 'K': 1000, '': 1}
    for index in metric:
        num_check = num / metric[index]
        if num_check >= 1:
            num = round(num_check)
            sign = index
            break
    numstr = f"{str(num)}"
    if '.' in numstr:
        numstr = numstr.rstrip('0').rstrip('.')
    return f"{numstr}{sign}"

##### Volumetric Plots

# Plot the background for the volumetric analysis    
def plot_volumetric_background(max_qubits=11, QV=32, depth_base=2, suptitle=None, avail_qubits=0):
    
    if suptitle == None:
        suptitle = f"Volumetric Positioning\nCircuit Dimensions and Fidelity Overlaid on Quantum Volume = {QV}"

    QV0 = QV
    qv_estimate = False
    est_str = ""
    if QV == 0:                 # QV = 0 indicates "do not draw QV background or label"
        QV = 8192
        
    elif QV < 0:                # QV < 0 indicates "add est. to label"
        QV = -QV
        qv_estimate = True
        est_str = " (est.)"
        
    max_width = 13
    if max_qubits > 11: max_width = 18
    if max_qubits > 14: max_width = 20
    if max_qubits > 16: max_width = 24
    #print(f"... {avail_qubits} {max_qubits} {max_width}")
    
    plot_width = 6.8
    plot_height = 0.5 + plot_width * (max_width / max_depth_log)
    #print(f"... {plot_width} {plot_height}")
    
    # define matplotlib figure and axis; use constrained layout to fit colorbar to right
    fig, ax = plt.subplots(figsize=(plot_width, plot_height), constrained_layout=True)

    plt.suptitle(suptitle)

    plt.xlim(0, max_depth_log)
    plt.ylim(0, max_width)

    # circuit depth axis (x axis)
    xbasis = [x for x in range(1,max_depth_log)]
    xround = [depth_base**(x-1) for x in xbasis]
    xlabels = [format_number(x) for x in xround]
    ax.set_xlabel('Circuit Depth')
    ax.set_xticks(xbasis)  
    plt.xticks(xbasis, xlabels, color='black', rotation=45, ha='right', va='top', rotation_mode="anchor")
    
    # other label options
    #plt.xticks(xbasis, xlabels, color='black', rotation=-60, ha='left')
    #plt.xticks(xbasis, xlabels, color='black', rotation=-45, ha='left', va='center', rotation_mode="anchor")

    # circuit width axis (y axis)
    ybasis = [y for y in range(1,max_width)]
    yround = [1,2,3,4,5,6,7,8,10,12,15]     # not used now
    ylabels = [str(y) for y in yround]      # not used now 
    #ax.set_ylabel('Circuit Width (Number of Qubits)')
    ax.set_ylabel('Circuit Width')
    ax.set_yticks(ybasis)

    #create simple line plot (not used right now)
    #ax.plot([0, 10],[0, 10])
    
    log2QV = math.log2(QV)
    QV_width = log2QV
    QV_depth = log2QV * QV_transpile_factor
    
    # show a quantum volume rectangle of QV = 64 e.g. (6 x 6)
    if QV0 != 0:
        ax.add_patch(qv_box_at(1, 1, QV_width, QV_depth, 0.87, depth_base))
    
    # the untranspiled version is commented out - we do not show this by default
    # also show a quantum volume rectangle un-transpiled
    # ax.add_patch(qv_box_at(1, 1, QV_width, QV_width, 0.80, depth_base))

    # show 2D array of volumetric cells based on this QV_transpiled
    # DEVNOTE: we use +1 only to make the visuals work; s/b without
    # Also, the second arg of the min( below seems incorrect, needs correction
    maxprod = (QV_width + 1) * (QV_depth + 1)
    for w in range(1, min(max_width, round(QV) + 1)):
        
        # don't show VB squares if width greater than known available qubits
        if avail_qubits != 0 and w > avail_qubits:
            continue
        
        i_success = 0
        for d in xround:
        
            # polarization factor for low circuit widths
            maxtest = maxprod / ( 1 - 1 / (2**w) )
            
            # if circuit would fail here, don't draw box
            if d > maxtest: continue
            if w * d > maxtest: continue
            
            # guess for how to capture how hardware decays with width, not entirely correct

            # # reduce maxtext by a factor of number of qubits > QV_width
            # # just an approximation to account for qubit distances
            # if w > QV_width:
            #     over = w - QV_width 
            #     maxtest = maxtest / (1 + (over/QV_width))

            # draw a box at this width and depth
            id = depth_index(d, depth_base) 
            
            # show vb rectangles; if not showing QV, make all hollow
            if QV0 == 0:
                ax.add_patch(bkg_empty_box_at(id, w, 0.5))
            else:
                ax.add_patch(bkg_box_at(id, w, 0.5))
            
            # save index of last successful depth
            i_success += 1
        
        # plot empty rectangle after others       
        d = xround[i_success]
        id = depth_index(d, depth_base) 
        ax.add_patch(bkg_empty_box_at(id, w, 0.5))
        
    
    # Add annotation showing quantum volume
    if QV0 != 0:
        t = ax.text(max_depth_log - 2.0, 1.5, f"QV{est_str}={QV}", size=12,
                horizontalalignment='right', verticalalignment='center', color=(0.2,0.2,0.2),
                bbox=dict(boxstyle="square,pad=0.3", fc=(.9,.9,.9), ec="grey", lw=1))
                
    # add colorbar to right of plot
    plt.colorbar(cm.ScalarMappable(cmap=cmap), shrink=0.6, label="Avg Result Fidelity", panchor=(0.0, 0.7))
            
    return ax



# Linear Background Analog of the QV Volumetric Background, to allow arbitrary metrics on each axis
def plot_metrics_background(suptitle, y_metric, x_metric, score_metric, y_max, x_max, y_min=0, x_min=0):
    
    if suptitle == None:
        suptitle = f"{y_metric} vs. {x_metric} Parameter Positioning of {score_metric}"
    
    plot_width = 6.8
    plot_height = 5.0
    #print(f"... {plot_width} {plot_height}")
    
    # define matplotlib figure and axis; use constrained layout to fit colorbar to right
    fig, ax = plt.subplots(figsize=(plot_width, plot_height), constrained_layout=True)

    plt.suptitle(suptitle)

    plt.xlim(x_min - (x_max-x_min)/20, x_max)
    plt.ylim(y_min*0.5, y_max*1.5)

    # circuit metrics (x axis)
    xround = [(x_max - x_min)/20 * x for x in range(25)]
    xlabels = [format_number(x) for x in xround]
    ax.set_xlabel(x_metric)
    ax.set_xticks(xround)  
    plt.xticks(xround, xlabels, color='black', rotation=45, ha='right', va='top', rotation_mode="anchor")
    
    # other label options
    #plt.xticks(xbasis, xlabels, color='black', rotation=-60, ha='left')
    #plt.xticks(xbasis, xlabels, color='black', rotation=-45, ha='left', va='center', rotation_mode="anchor")

    # circuit metrics (y axis)
    yround = [(y_max - y_min)/12 * y for y in range(0,25,2)]
    xlabels = [format_number(y) for y in yround]
    ax.set_ylabel(y_metric)
    ax.set_yticks(yround)  
    
    # add colorbar to right of plot
    plt.colorbar(cm.ScalarMappable(cmap=cmap), shrink=0.6, label=f"Avg Result {score_metric}", panchor=(0.0, 0.7))
    
    return ax

x_annos = []
y_annos = []
x_anno_offs = []
y_anno_offs = []
anno_labels = []
    
# init arrays to hold annotation points for label spreading
def vplot_anno_init ():

    global x_annos, y_annos, x_anno_offs, y_anno_offs, anno_labels
    
    x_annos = []
    y_annos = []
    x_anno_offs = []
    y_anno_offs = []
    anno_labels = []
    

# Plot one group of data for volumetric presentation    
def plot_volumetric_data(ax, w_data, d_data, f_data, depth_base=2, label='Depth',
        labelpos=(0.2, 0.7), labelrot=0, type=1, fill=True, w_max=18, do_label=False,
        x_size=1.0, y_size=1.0):

    # since data may come back out of order, save point at max y for annotation
    i_anno = 0
    x_anno = 0 
    y_anno = 0
    
    # plot data rectangles
    for i in range(len(d_data)):
        x = depth_index(d_data[i], depth_base)
        y = float(w_data[i])
        f = f_data[i]
        
        if isinstance(x_size, list):
            ax.add_patch(box_at(x, y, f, type=type, fill=fill, x_size=x_size[i], y_size=y_size))
        else:
            ax.add_patch(box_at(x, y, f, type=type, fill=fill, x_size=x_size, y_size=y_size))

        if y >= y_anno:
            x_anno = x
            y_anno = y
            i_anno = i
            
    x_annos.append(x_anno)
    y_annos.append(y_anno)
    
    anno_dist = math.sqrt( (y_anno - 1)**2 + (x_anno - 1)**2 )
    
    # adjust radius of annotation circle based on maximum width of apps
    anno_max = 10
    if w_max > 10:
        anno_max = 14
    if w_max > 14:
        anno_max = 18
        
    scale = anno_max / anno_dist

    # offset of text from end of arrow
    if scale > 1:
        x_anno_off = scale * x_anno - x_anno - 0.5
        y_anno_off = scale * y_anno - y_anno
    else:
        x_anno_off = 0.7
        y_anno_off = 0.5
        
    x_anno_off += x_anno
    y_anno_off += y_anno
    
    # print(f"... {xx} {yy} {anno_dist}")
    x_anno_offs.append(x_anno_off)
    y_anno_offs.append(y_anno_off)
    
    anno_labels.append(label)
    
    if do_label:
        ax.annotate(label, xy=(x_anno+labelpos[0], y_anno+labelpos[1]), rotation=labelrot,
            horizontalalignment='left', verticalalignment='bottom', color=(0.2,0.2,0.2))


# Arrange the stored annotations optimally and add to plot 
def anno_volumetric_data(ax, depth_base=2, label='Depth',
        labelpos=(0.2, 0.7), labelrot=0, type=1, fill=True):
    
    # sort all arrays by the x point of the text (anno_offs)
    global x_anno_offs, y_anno_offs, anno_labels, x_annos, y_annos
    all_annos = sorted(zip(x_anno_offs, y_anno_offs, anno_labels, x_annos, y_annos))
    x_anno_offs = [a for a,b,c,d,e in all_annos]
    y_anno_offs = [b for a,b,c,d,e in all_annos]
    anno_labels = [c for a,b,c,d,e in all_annos]
    x_annos = [d for a,b,c,d,e in all_annos]
    y_annos = [e for a,b,c,d,e in all_annos]
    
    #print(f"{x_anno_offs}")
    #print(f"{y_anno_offs}")
    #print(f"{anno_labels}")
    
    for i in range(len(anno_labels)):
        x_anno = x_annos[i]
        y_anno = y_annos[i]
        x_anno_off = x_anno_offs[i]
        y_anno_off = y_anno_offs[i]
        label = anno_labels[i]
        
        if i > 0:
            x_delta = abs(x_anno_off - x_anno_offs[i - 1])
            y_delta = abs(y_anno_off - y_anno_offs[i - 1])
            
            if y_delta < 0.7 and x_delta < 2:
                y_anno_off = y_anno_offs[i] = y_anno_offs[i - 1] - 0.6
                #x_anno_off = x_anno_offs[i] = x_anno_offs[i - 1] + 0.1
                    
        ax.annotate(label,
            xy=(x_anno+0.0, y_anno+0.1),
            arrowprops=dict(facecolor='black', shrink=0.0,
                width=0.5, headwidth=4, headlength=5, edgecolor=(0.8,0.8,0.8)),
            xytext=(x_anno_off + labelpos[0], y_anno_off + labelpos[1]),
            rotation=labelrot,
            horizontalalignment='left', verticalalignment='baseline',
            color=(0.2,0.2,0.2),
            clip_on=True)
 
 
####################################
# TEST METHODS 
        
# Test metrics module, with simple test data
def test_metrics ():
    init_metrics()
    
    store_metric('group1', 'circuit1', 'create_time', 123)
    store_metric('group1', 'circuit2', 'create_time', 234)
    store_metric('group2', 'circuit1', 'create_time', 156)
    store_metric('group2', 'circuit2', 'create_time', 278)
    
    store_metric('group1', 'circuit1', 'exec_time', 223)
    store_metric('group1', 'circuit2', 'exec_time', 334)
    store_metric('group2', 'circuit1', 'exec_time', 256)
    store_metric('group2', 'circuit2', 'exec_time', 378)
    
    store_metric('group1', 'circuit1', 'fidelity', 1.0)
    store_metric('group1', 'circuit2', 'fidelity', 0.8)
    store_metric('group2', 'circuit1', 'fidelity', 0.9)
    store_metric('group2', 'circuit2', 'fidelity', 0.7)
      
    aggregate_metrics()
    
    report_metrics()
    #report_metrics_for_group("badgroup")
    
    plot_metrics()

#test_metrics()<|MERGE_RESOLUTION|>--- conflicted
+++ resolved
@@ -551,11 +551,8 @@
     q_sum = sum(q.values())
 
     if q_sum == 0:
-<<<<<<< HEAD
         print("ERROR: polarization_fidelity(), expected distribution is invalid, all counts equal to 0")
-=======
-        print(f'ERROR: q_sum = {q_sum}, returning 0')
->>>>>>> ba769bd4
+
         return 0
 
     p_normed = {}
